#!/usr/bin/env python
# -*- coding: utf-8 -*-
# pylint:disable=unused-wildcard-import,wildcard-import,invalid-name
"""TKinter-based GUI for PyLNP."""
from __future__ import print_function, unicode_literals, absolute_import

import os
import sys
from threading import Semaphore

from . import controls, binding
from .child_windows import LogWindow, InitEditor, SelectDF, UpdateWindow
from .child_windows import ConfirmRun
from core.helpers import get_resource

from .options import OptionsTab
from .graphics import GraphicsTab
from .utilities import UtilitiesTab
from .advanced import AdvancedTab
from .dfhack import DFHackTab
from .mods import ModsTab

from core.lnp import lnp, VERSION
from core import df, launcher, paths, update, mods, download, baselines

if sys.version_info[0] == 3:  # Alternate import names
    # pylint:disable=import-error
    import queue as Queue
    from tkinter import *
    from tkinter.ttk import *
    import tkinter.messagebox as messagebox
    import tkinter.simpledialog as simpledialog
<<<<<<< HEAD
    import tkinter.font as tkFont
=======
    #pylint:disable=redefined-builtin
    basestring = str
>>>>>>> e37eae1e
else:
    # pylint:disable=import-error
    import Queue
    from Tkinter import *
    from ttk import *
    import tkMessageBox as messagebox
    import tkSimpleDialog as simpledialog
    import tkFont

# Workaround to use Pillow in PyInstaller
if False:
    # pylint:disable=unused-import
    import pkg_resources

try:  # PIL-compatible library (e.g. Pillow); used to load PNG images (optional)
    # pylint:disable=import-error,no-name-in-module
    from PIL import Image, ImageTk
    has_PIL = True
except ImportError:  # Some PIL installations live outside of the PIL package
    # pylint:disable=import-error,no-name-in-module
    try:
        import Image
        import ImageTk
        has_PIL = True
    except ImportError:  # No PIL compatible library
        has_PIL = False

has_PNG = has_PIL or (TkVersion >= 8.6)  # Tk 8.6 supports PNG natively

if not has_PNG:
    print(
        'Note: PIL not found and Tk version too old for PNG support ({0}).'
        'Falling back to GIF images.'.format(TkVersion), file=sys.stderr)


def get_image(filename):
    """
    Open the image with the appropriate extension.

    Params:
        filename
            The base name of the image file.

    Returns:
        A PhotoImage object ready to use with Tkinter.
    """
    if has_PNG:
        filename = filename + '.png'
    else:
        filename = filename + '.gif'
    if has_PIL:
        # pylint:disable=maybe-no-member
        return ImageTk.PhotoImage(Image.open(filename))
    else:
        return PhotoImage(file=filename)

def validate_number(value_if_allowed):
    """
    Validation method used by Tkinter. Accepts empty and float-coercable
    strings.

    Params:
        value_if_allowed
            Value to validate.

    Returns:
        True if value_if_allowed is empty, or can be interpreted as a float.
    """
    if value_if_allowed == '':
        return True
    try:
        float(value_if_allowed)
        return True
    except ValueError:
        return False


class TkGui(object):
    """Main GUI window."""
    def __init__(self):
        """
        Constructor for TkGui.

        Params:
            lnp
                A PyLNP instance to perform actual work.
        """
        self.root = root = Tk()
        self.updateDays = IntVar()
        self.downloadBaselines = BooleanVar()
        self.do_reload = False
        controls.init(self)
        binding.init(lnp)

        if not self.ensure_df():
            return

        root.option_add('*tearOff', FALSE)
        windowing = root.tk.call('tk', 'windowingsystem')
        if windowing == "win32":
            root.tk.call(
                'wm', 'iconbitmap', root, "-default",
                get_resource('LNP.ico'))
        elif windowing == "x11":
            root.tk.call(
                'wm', 'iconphoto', root, "-default",
                get_image(get_resource('LNP')))
        elif windowing == "aqua":  # OS X has no window icons
            pass

        root.title("PyLNP")
        self.vcmd = (root.register(validate_number), '%P')

        main = Frame(root)
        self.logo = logo = get_image(get_resource('LNPSMALL'))
        Label(root, image=logo, anchor=CENTER).pack(fill=X)
        main.pack(side=TOP, fill=BOTH, expand=Y)

        self.download_panel = controls.create_control_group(
            main, 'Download status')
        self.download_text = StringVar()
        self.download_status = Label(
            self.download_panel, textvariable=self.download_text)
        # self.download_panel.pack(fill=X, expand=N, side=BOTTOM)
        self.download_status.pack(side=BOTTOM)
        self.download_status.grid(row=0, column=0)

        self.n = n = Notebook(main)

        self.create_tab(OptionsTab, 'Options')
        self.create_tab(GraphicsTab, 'Graphics')
        self.create_tab(UtilitiesTab, 'Utilities')
        self.create_tab(AdvancedTab, 'Advanced')
        if 'dfhack' in lnp.df_info.variations:
            self.create_tab(DFHackTab, 'DFHack')
        if mods.read_mods():
            self.create_tab(ModsTab, 'Mods')
        n.enable_traversal()
        n.pack(fill=BOTH, expand=Y, padx=2, pady=3)

        play_font = tkFont.Font(font='TkDefaultFont')
        play_font.config(weight=tkFont.BOLD, size=int(play_font['size'] * 1.5))
        Style().configure('Big.TButton', font=play_font)
        play_button = controls.create_trigger_button(
            main, 'Play Dwarf Fortress!', 'Play the game!',
            launcher.run_df)
        play_button.configure(style='Big.TButton')
        play_button.pack(side=BOTTOM, fill=X, padx=(1, 3), pady=(0, 3))

        self.menubar = self.create_menu(root)

        self.save_size = None
        root.update()
        height = root.winfo_height()
        if windowing == "x11":
            # On Linux, the menu bar height isn't being calculated correctly
            # for minsize
            height += self.menubar.winfo_reqheight()
        root.minsize(width=root.winfo_width(), height=height)
        self.download_panel.pack_forget()
        root.update()
        root.geometry('{}x{}'.format(
            lnp.userconfig.get_number('tkgui_width'),
            lnp.userconfig.get_number('tkgui_height')))
        root.bind("<Configure>", lambda e: self.on_resize())

        queue = download.get_queue('baselines')
        queue.register_start_queue(self.start_download_queue)
        queue.register_begin_download(self.start_download)
        queue.register_progress(self.download_progress)
        queue.register_end_download(self.end_download)
        queue.register_end_queue(self.end_download_queue)

        binding.update()
        root.bind('<<UpdateAvailable>>', lambda e: UpdateWindow(self.root))

        # Used for cross-thread signaling and communication during downloads
        self.update_pending = Semaphore(1)
        self.queue = Queue.Queue()
        self.cross_thread_data = None
        self.reply_semaphore = Semaphore(0)
        self.download_text_string = ''
        root.bind('<<ConfirmDownloads>>', lambda e: self.confirm_downloading())
        root.bind('<<ForceUpdate>>', lambda e: self.update_download_text())
        root.bind('<<ShowDLPanel>>', lambda e: self.download_panel.pack(
            fill=X, expand=N, side=BOTTOM))
        root.bind(
            '<<HideDLPanel>>', lambda e: self.download_panel.pack_forget())
        self.cross_thread_timer = self.root.after(100, self.check_cross_thread)

    def on_resize(self):
        """Called when the window is resized."""
        lnp.userconfig['tkgui_width'] = self.root.winfo_width()
        lnp.userconfig['tkgui_height'] = self.root.winfo_height()
        if self.save_size:
            self.root.after_cancel(self.save_size)
        self.save_size = self.root.after(1000, lnp.userconfig.save_data)

    def start(self):
        """Starts the UI."""
        self.root.mainloop()
        if self.do_reload:
            lnp.reload_program()

    def on_update_available(self):
        """Called by the main LNP class if an update is available."""
        self.queue.put('<<UpdateAvailable>>')

    def on_program_running(self, path, is_df):
        """Called by the main LNP class if a program is already running."""
        ConfirmRun(self.root, path, is_df)

    def create_tab(self, class_, caption):
        """
        Creates a new tab and adds it to the main Notebook.

        Params:
            class_
                Reference to the class representing the tab.
            caption
                Caption for the newly created tab.
        """
        tab = class_(self.n, pad=(4, 2))
        self.n.add(tab, text=caption)

    def ensure_df(self):
        """Ensures a DF installation is active before proceeding."""
        if paths.get('df') == '':
            self.root.withdraw()
            if lnp.folders:
                selector = SelectDF(self.root, lnp.folders)
                if selector.result == '':
                    messagebox.showerror(
                        'PyLNP',
                        'No Dwarf Fortress install was selected, quitting.')
                    self.root.destroy()
                    return False
                else:
                    try:
                        df.set_df_folder(selector.result)
                    except IOError as e:
                        messagebox.showerror(self.root.title(), e.message)
                        self.exit_program()
                        return False
            else:
                messagebox.showerror(
                    'PyLNP',
                    "Could not find Dwarf Fortress, quitting.")
                self.root.destroy()
                return False
            self.root.deiconify()
        return True

    def create_menu(self, root):
        """
        Creates and returns the menu bar.

        Params:
            root
                Root window for the menu bar.
        """
        menubar = Menu(root, type='menubar')
        root['menu'] = menubar

        menu_file = Menu(menubar)
        menu_run = Menu(menubar)
        menu_folders = Menu(menubar)
        menu_links = Menu(menubar)
        menu_help = Menu(menubar)
        #menu_beta = Menu(menubar)
        menubar.add_cascade(menu=menu_file, label='File')
        menubar.add_cascade(menu=menu_run, label='Run')
        menubar.add_cascade(menu=menu_folders, label='Folders')
        menubar.add_cascade(menu=menu_links, label='Links')
        menubar.add_cascade(menu=menu_help, label='Help')
        #menubar.add_cascade(menu=menu_beta, label='Testing')

        menu_file.add_command(
            label='Re-load param set', command=self.load_params,
            accelerator='Ctrl+L')
        menu_file.add_command(
            label='Re-save param set', command=self.save_params,
            accelerator='Ctrl+S')
        menu_file.add_command(
            label='Output log', command=lambda: LogWindow(self.root))
        if update.updates_configured():
            menu_updates = menu_updates = Menu(menubar)
            menu_file.add_cascade(menu=menu_updates, label='Check for updates')
            options = [
                "every launch", "every day", "every 3 days", "every 7 days",
                "every 14 days", "every 30 days", "Never"]
            daylist = [0, 1, 3, 7, 14, 30, -1]
            self.updateDays.set(lnp.userconfig.get_number('updateDays'))
            for i, o in enumerate(options):
                menu_updates.add_radiobutton(
                    label=o, value=daylist[i], variable=self.updateDays,
                    command=lambda i=i: self.configure_updates(daylist[i]))
        self.downloadBaselines.set(lnp.userconfig.get_bool('downloadBaselines'))
        menu_file.add_checkbutton(
            label='Allow auto-download of baselines', onvalue=True,
            offvalue=False, variable=self.downloadBaselines,
            command=self.set_downloads)

        if sys.platform.startswith('linux'):
            menu_file.add_command(
                label="Configure terminal...", command=self.configure_terminal)

        if len(lnp.folders) > 1:
            menu_file.add_command(
                label="Reload/Choose DF folder", command=self.reload_program)

        if sys.platform != 'darwin':
            menu_file.add_command(
                label='Exit', command=self.exit_program, accelerator='Alt+F4')
        root.bind_all('<Control-l>', lambda e: self.load_params())
        root.bind_all('<Control-s>', lambda e: self.save_params())

        menu_run.add_command(
            label='Dwarf Fortress', command=launcher.run_df,
            accelerator='Ctrl+R')
        menu_run.add_command(
            label='Init Editor', command=self.run_init, accelerator='Ctrl+I')
        root.bind_all('<Control-r>', lambda e: launcher.run_df())
        root.bind_all('<Control-i>', lambda e: self.run_init())

        self.populate_menu(
            lnp.config.get_list('folders'), menu_folders,
            launcher.open_folder_idx)
        self.populate_menu(
            lnp.config.get_list('links'), menu_links,
            launcher.open_link_idx)

        menu_help.add_command(
            label="Help", command=self.show_help, accelerator='F1')
        menu_help.add_command(
            label="About", command=self.show_about, accelerator='Alt+F1')
        menu_help.add_command(label="About DF...", command=self.show_df_info)
        root.bind_all('<F1>', lambda e: self.show_help())
        root.bind_all('<Alt-F1>', lambda e: self.show_about())
        root.createcommand('tkAboutDialog', self.show_about)
        return menubar

    def reload_program(self):
        """Reloads the program to allow the user to change DF folders."""
        self.do_reload = True
        self.exit_program()

    @staticmethod
    def configure_terminal():
        """Configures the command used to launch a terminal on Linux."""
        v = simpledialog.askstring(
            "Terminal", "When using DFHack, PyLNP must be able to spawn an "
            "independent terminal.\nThis is normally done using a shell "
            "script, xdg-terminal.\nIf this doesn't work for you, you can "
            "provide an alternate command to do this here.\nUse $ as a "
            "placeholder for the command to run inside the terminal; if "
            "omitted, the command will simply be appended.\n"
            "To use the default script, leave this blank.\n"
            "See the PyLNP readme for more information.",
            initialvalue=lnp.userconfig['terminal'])
        if v is not None:
            launcher.configure_terminal(v)

    def configure_updates(self, days):
        """Sets the number of days until next update check."""
        self.updateDays.set(days)
        update.next_update(days)

    def set_downloads(self):
        """Sets the option for auto-download of baselines."""
        baselines.set_auto_download(self.downloadBaselines.get())

    @staticmethod
    def populate_menu(collection, menu, method):
        """
        Populates a menu with items from a collection.

        Params:
            collection
                A collection of menu item data.
            menu
                The menu to create the items under.
            method
                The method to be called when the menu item is selected.
        """
        #pylint:disable=unused-variable
        for i, f in enumerate(collection):
            if f[0] == '-':
                menu.add_separator()
            else:
                menu.add_command(label=f[0], command=lambda i=i: method(i))

    @staticmethod
    def change_entry(key, var):
        """
        Commits a change for the control specified by key.

        Params:
            key
                The key for the control that changed.
            var
                The variable bound to the control.
        """
        if not isinstance(key, basestring):
            for k in key:
                TkGui.change_entry(k, var)
            return
        if var.get() != '':
            df.set_option(key, var.get())

    def load_params(self):
        """Reads configuration data."""
        try:
            df.load_params()
        except IOError as e:
            messagebox.showerror(self.root.title(), e.message)
            self.exit_program()
        binding.update()

    @staticmethod
    def save_params():
        """Writes configuration data."""
        df.save_params()

    def exit_program(self):
        """Quits the program."""
        self.root.after_cancel(self.cross_thread_timer)
        self.root.quit()
        self.root.destroy()

    @staticmethod
    def run_program(path):
        """
        Launches another program.

        Params:
            path
                Path to the program to launch.
        """
        path = os.path.abspath(path)
        launcher.run_program(path)

    def run_init(self):
        """Opens the init editor."""
        InitEditor(self.root, self)

    @staticmethod
    def show_help():
        """Shows help for the program."""
        messagebox.showinfo(title='How to Use', message="It's really easy.")

    @staticmethod
    def show_about():
        """Shows about dialog for the program."""
        messagebox.showinfo(
            title='About', message="PyLNP "+VERSION +" - Lazy Newb Pack Python "
            "Edition\n\nPort by Pidgeot\nContributions by PeridexisErrant, "
            "rx80, dricus, James Morgensen\n\nOriginal program: LucasUP, "
            "TolyK/aTolyK")

    @staticmethod
    def cycle_option(field):
        """
        Cycles through possible values for an option.

        Params:
            field
                The option to cycle.
        """
        if not isinstance(field, basestring):
            for f in field:
                TkGui.cycle_option(f)
            return
        df.cycle_option(field)
        binding.update()

    @staticmethod
    def set_option(field):
        """
        Sets an option directly.

        Params:
            field
                The field name to change. The corresponding value is
                automatically read.
        """
        if not isinstance(field, basestring):
            for f in field:
                df.set_option(f, binding.get(field))
        else:
            df.set_option(field, binding.get(field))
        binding.update()

    @staticmethod
    def show_df_info():
        """Shows basic information about the current DF install."""
        messagebox.showinfo(title='DF info', message=str(lnp.df_info))

    def confirm_downloading(self):
        """Ask the user if downloading may proceed."""
        if self.cross_thread_data == 'baselines':
            message = (
                'PyLNP needs to download a copy of Dwarf Fortress to '
                'complete this action. Is this OK?\n\nPlease note: You will '
                'need to retry the action after the download completes.')
            if sys.platform != 'win32':
                message += ('\n\nThe windows_small edition will be used to '
                            'minimise required download size. '
                            'Platform-specific files are discarded.')
        else:
            message = (
                'PyLNP needs to download data to process this action. '
                'Is this OK?\n\nPlease note: You may need to retry the action '
                'after the download completes.')
        self.cross_thread_data = messagebox.askyesno(
            message=message, title='Download data?', icon='question')
        self.reply_semaphore.release()

    def start_download_queue(self, queue):
        """Event handler for starting a download queue."""
        result = True
        if queue == 'baselines':
            if not lnp.userconfig.get_bool('downloadBaselines'):
                self.cross_thread_data = queue
                self.queue.put('<<ConfirmDownloads>>')
                self.reply_semaphore.acquire()
                result = self.cross_thread_data
        elif queue == 'updates':
            result = True
        if result:
            self.queue.put('<<ShowDLPanel>>')
            self.send_update_event(True)
        return result

    def send_update_event(self, force=False):
        """Schedules an update for the download text, if not already pending."""
        if self.update_pending.acquire(force):
            self.queue.put('<<ForceUpdate>>')

    #pylint: disable=unused-argument
    def start_download(self, queue, url, target):
        """Event handler for the start of a download."""
        self.download_text_string = "Downloading %s..." % os.path.basename(url)
        self.send_update_event()

    def update_download_text(self):
        """Updates the text in the download information."""
        s = self.download_text_string
        self.download_text.set(s)
        # Delay to prevent crash from event flood
        self.root.after(200, self.update_pending.release)

    def download_progress(self, queue, url, progress, total):
        """Event handler for download progress."""
        if total != -1:
            self.download_text_string = "Downloading %s... (%s/%s)" % (
                os.path.basename(url), progress, total)
        else:
            self.download_text_string = (
                "Downloading %s... (%s bytes downloaded)" % (
                    os.path.basename(url), progress))
        self.send_update_event(False)

    def end_download(self, queue, url, target, success):
        """Event handler for the end of a download."""
        if success:
            self.download_text_string = "Download finished"
        else:
            self.download_text_string = "Download failed"
        self.send_update_event(True)

    def end_download_queue(self, queue):
        """Event handler for the end of a download queue."""
        self.root.after(5000, lambda: self.root.event_generate(
            '<<HideDLPanel>>', when='tail'))
        self.send_update_event()

    def check_cross_thread(self):
        """Used to raise cross-thread events in the UI thread."""
        while True:
            # pylint:disable=bare-except
            try:
                v = self.queue.get(False)
            except:
                break
            self.root.event_generate(v, when='tail')
        self.cross_thread_timer = self.root.after(100, self.check_cross_thread)

    @staticmethod
    def check_vanilla_raws():
        """Validates status of vanilla raws are ready."""
        if not download.get_queue('baselines').empty():
            return False
        raw_status = baselines.find_vanilla_raws()
        if raw_status is None:
            messagebox.showerror(
                message='Your Dwarf Fortress version could not be detected '
                'accurately, which is necessary to process this request.'
                '\n\nYou will need to restore the file "release notes.txt" in '
                'order to use this launcher feature.', title='Cannot continue')
            return False
        if raw_status is False:
            if lnp.userconfig.get_bool('downloadBaselines'):
                messagebox.showinfo(
                    message='A copy of Dwarf Fortress needs to be '
                    'downloaded in order to use this. The download is '
                    'currently in progress.\n\nPlease note: You '
                    'will need to retry the action after the download '
                    'completes.', title='Download required')
            return False
        return True

# vim:expandtab<|MERGE_RESOLUTION|>--- conflicted
+++ resolved
@@ -30,12 +30,9 @@
     from tkinter.ttk import *
     import tkinter.messagebox as messagebox
     import tkinter.simpledialog as simpledialog
-<<<<<<< HEAD
     import tkinter.font as tkFont
-=======
     #pylint:disable=redefined-builtin
     basestring = str
->>>>>>> e37eae1e
 else:
     # pylint:disable=import-error
     import Queue
